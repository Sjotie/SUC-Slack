from fastapi import FastAPI
from pydantic import BaseModel
from fastapi.responses import StreamingResponse
import json
import os
import asyncio
import traceback  # Import traceback
import anyio      # For ClosedResourceError handling

# ------------------------------------------------------------------
# Verhoog de standaard-limiet van 10 beurten in de Agents-SDK.
# Stuur zelf `AGENT_MAX_TURNS` in je .env om dit dynamisch te zetten.
# ------------------------------------------------------------------
MAX_AGENT_TURNS = int(os.getenv("AGENT_MAX_TURNS", "32"))

# The Agents SDK usually installs an *agents* top-level package.
# If it isnt importable (e.g. the wheel exposes `openai_agents`
# instead), fall back gracefully:
try:
    from agents import Runner          # normal path (openai-agents  0.0.7)
    from agents.exceptions import ModelBehaviorError
except ModuleNotFoundError:
    from openai_agents import Runner   # fallback for some installs
    from openai_agents.exceptions import ModelBehaviorError
from custom_slack_agent import _agent, ACTIVE_MCP_SERVERS

from openai.types.responses import ResponseTextDeltaEvent
#  Well need the SDK exception class for targeted retries
from agents.exceptions import ModelBehaviorError

app = FastAPI(title="Slack-Agent API")

# --- Application Startup Event ---
@app.on_event("startup")
async def startup_event():
    print("PY_AGENT_INFO (startup): Application startup event triggered.")
    if ACTIVE_MCP_SERVERS:
        print(f"PY_AGENT_INFO (startup): Attempting to connect to {len(ACTIVE_MCP_SERVERS)} MCP server(s) on startup...")
        for server_instance in ACTIVE_MCP_SERVERS:
            try:
                # Invalidate cache before initial connect if caching is enabled
                if hasattr(server_instance, 'cache_tools_list') and server_instance.cache_tools_list:
                    if hasattr(server_instance, 'invalidate_tools_cache'):
                        server_instance.invalidate_tools_cache()
                        print(f"PY_AGENT_DEBUG (startup): Invalidated tools cache for MCP server '{server_instance.name}'.")
                await server_instance.connect()
                print(f"PY_AGENT_INFO (startup): Successfully connected to MCP server '{server_instance.name}'.")
            except Exception as e:
                print(f"PY_AGENT_ERROR (startup): Failed to connect to MCP server '{server_instance.name}' on startup: {e}")
                print(f"PY_AGENT_ERROR (startup): Traceback: {traceback.format_exc()}")
    else:
        print("PY_AGENT_INFO (startup): No active MCP servers configured for initial connection.")

class ChatRequest(BaseModel):
    prompt: str | list
    history: list

class ChatResponse(BaseModel):
    content: str
    metadata: dict = {}

# --- Streaming generator for agent events ---
# (No longer manages connect/cleanup, only yields agent events)
<<<<<<< HEAD
async def stream_agent_events(agent, messages, *, max_retries: int = 2):
    print(f"PY_AGENT_DEBUG (stream_agent_events): Starting agent stream. Number of messages: {len(messages)}")

    # ------------------------------------------------------------------
    # Automatic retry loop for the well-known duplicated-tool-name bug
    # (Tool web_searchweb_search not found in agent , raised as
    # `agents.exceptions.ModelBehaviorError`).  We retry the whole turn
    # up to `max_retries` times before surfacing the error.
    # ------------------------------------------------------------------
    attempts_left = max_retries

    while True:        # <-- everything that follows is now inside this loop
        if messages:
            print(f"PY_AGENT_DEBUG (stream_agent_events): First message: {messages[0]}")
            print(f"PY_AGENT_DEBUG (stream_agent_events): Last message: {messages[-1]}")
        # For very detailed debugging of all messages (can be verbose):
        # print(f"PY_AGENT_DEBUG (stream_agent_events): Full messages list: {messages}")
        try:
            run_result = Runner.run_streamed(
                agent,
                messages,
                max_turns=MAX_AGENT_TURNS
            )
            print("PY_AGENT_DEBUG (stream_agent_events): Runner.run_streamed called, agent stream should start.")
            async for event in run_result.stream_events():
                # --- VERY RAW LOGGING FOR DEBUGGING ---
                print("PY_AGENT_RAW (stream_agent_events): event object repr:", repr(event))
                print("PY_AGENT_RAW (stream_agent_events): event object dir:", dir(event))
                try:
                    print("PY_AGENT_RAW (stream_agent_events): event as dict:", event.__dict__)
                except Exception:
                    print("PY_AGENT_RAW (stream_agent_events): event has no __dict__")
=======
async def stream_agent_events(agent, messages, max_retries=5):
    print(f"PY_AGENT_DEBUG (stream_agent_events): Starting agent stream. Number of messages: {len(messages)}")
    if messages:
        print(f"PY_AGENT_DEBUG (stream_agent_events): First message: {messages[0]}")
        print(f"PY_AGENT_DEBUG (stream_agent_events): Last message: {messages[-1]}")
    # For very detailed debugging of all messages (can be verbose):
    # print(f"PY_AGENT_DEBUG (stream_agent_events): Full messages list: {messages}")

    attempt = 0
    local_messages = list(messages)
    while attempt < max_retries:
        try:
            run_result = Runner.run_streamed(agent, local_messages)
            print("PY_AGENT_DEBUG (stream_agent_events): Runner.run_streamed called, agent stream should start.")
            async for event in run_result.stream_events():
>>>>>>> 80dd1924
                # Let's log the raw event type before your processing
                raw_event_type = 'unknown_raw'
                if hasattr(event, 'type'):
                    raw_event_type = event.type
                elif hasattr(event, 'event') and isinstance(event.event, str): # For some SDK versions
<<<<<<< HEAD
                     raw_event_type = event.event

                print(f"PY_AGENT_DEBUG (stream_agent_events): Raw event from SDK: type='{raw_event_type}'")

                # --- MCP/Tool use logging ---
                # Detect tool/function call events and log them
                # Common event types: 'tool_call', 'tool_result', 'tool_error', 'function_call', 'function_result', etc.
                # Also log errors and truncated payloads for debugging.
                if hasattr(event, 'type'):
                    # Tool/function call initiated
                    if event.type in ("tool_call", "function_call"):
                        # Try to extract function/tool name and arguments
                        call_name = getattr(event, "name", None) or getattr(event, "tool_name", None)
                        call_args = getattr(event, "arguments", None) or getattr(event, "args", None)
                        # Truncate arguments for log
                        if call_args is not None:
                            try:
                                call_args_str = json.dumps(call_args)
                            except Exception:
                                call_args_str = str(call_args)
                            if len(call_args_str) > 300:
                                call_args_str = call_args_str[:300] + "...[truncated]"
                        else:
                            call_args_str = "<none>"
                        print(f"========== MCP/TOOL CALL ==========")
                        print(f"PY_AGENT_MCP (tool_call): Calling tool/function '{call_name}' with args: {call_args_str}")
                        print(f"===================================")

                        # ----------  emit structured event naar Slack ----------
                        try:
                            yield (
                                json.dumps(
                                    {
                                        "type": "tool_calls",           # <- plural zodat Slack-handler het herkent
                                        "data": [
                                            {
                                                "function": {
                                                    "name": call_name,
                                                    "arguments": call_args,
                                                },
                                                "name": call_name          # back-compat
                                            }
                                        ],
                                    }
                                )
                                + "\n"
                            )
                            await asyncio.sleep(0.01)
                        except Exception as ser_err:
                            print(f"PY_AGENT_ERROR (stream_agent_events): Failed to serialize tool_call: {ser_err}")

                    # --- NEW: Handle tool/function calls from RunItemStreamEvent/tool_call_item ---
                    elif event.type == "run_item_stream_event":
                        # Handle `run_item_stream_event` variations
                        event_name = getattr(event, "name", None)

                        # ---------- 1. tool_called    tool_calls ----------
                        if event_name == "tool_called":
                            tool_item = getattr(event, "item", None)
                            if tool_item is not None:
                                raw_item = getattr(tool_item, "raw_item", None)

                                # helper om eigenschappen veilig op te halen
                                def _get_attr(obj, *names):
                                    for n in names:
                                        if hasattr(obj, n):
                                            return getattr(obj, n)
                                    return None

                                call_name = _get_attr(raw_item, "name", "tool_name") or _get_attr(tool_item, "name", "tool_name")
                                call_args = _get_attr(raw_item, "arguments", "args") or _get_attr(tool_item, "arguments", "args")

                                # Parse JSON-string naar dict indien nodig
                                if isinstance(call_args, str):
                                    try:
                                        call_args = json.loads(call_args)
                                    except Exception:
                                        pass
                                # Truncate arguments for log
                                if call_args is not None:
                                    try:
                                        call_args_str = json.dumps(call_args)
                                    except Exception:
                                        call_args_str = str(call_args)
                                    if len(call_args_str) > 300:
                                        call_args_str = call_args_str[:300] + "...[truncated]"
                                else:
                                    call_args_str = "<none>"
                                print(f"========== MCP/TOOL CALL (run_item_stream_event) ==========")
                                print(f"PY_AGENT_MCP (tool_call): Calling tool/function '{call_name}' with args: {call_args_str}")
                                print(f"==========================================================")

                                # Emit the tool_calls event
                                try:
                                    yield (
                                        json.dumps(
                                            {
                                                "type": "tool_calls",
                                                "data": [
                                                    {
                                                        "function": {
                                                            "name": call_name,
                                                            "arguments": call_args,
                                                        },
                                                        "name": call_name
                                                    }
                                                ],
                                            }
                                        )
                                        + "\n"
                                    )
                                    await asyncio.sleep(0.01)
                                except Exception as ser_err:
                                    print(f"PY_AGENT_ERROR (stream_agent_events): Failed to serialize tool_call (run_item_stream_event): {ser_err}")

                        # ---------- 2. tool_output    tool_result ----------
                        elif event_name == "tool_output":
                            output_item = getattr(event, "item", None)
                            if output_item is not None:
                                raw_item = getattr(output_item, "raw_item", None)
                                result_data = None

                                if raw_item is not None:
                                    result_data = getattr(raw_item, "output", None)
                                if result_data is None:
                                    result_data = getattr(output_item, "output", None)

                                # Parse JSON-string indien nodig
                                if isinstance(result_data, str):
                                    try:
                                        result_data = json.loads(result_data)
                                    except Exception:
                                        pass

                                try:
                                    yield (
                                        json.dumps(
                                            {
                                                "type": "tool_result",
                                                "data": {"result": result_data},
                                            }
                                        )
                                        + "\n"
                                    )
                                    await asyncio.sleep(0.01)
                                except Exception as ser_err:
                                    print(f"PY_AGENT_ERROR (stream_agent_events): Failed to serialize tool_result (run_item_stream_event): {ser_err}")
                    # Tool/function result
                    elif event.type in ("tool_result", "function_result"):
                        result = getattr(event, "result", None) or getattr(event, "data", None)
                        try:
                            result_str = json.dumps(result)
                        except Exception:
                            result_str = str(result)
                        if len(result_str) > 300:
                            result_str = result_str[:300] + "...[truncated]"
                        print(f"========== MCP/TOOL RESULT ==========")
                        print(f"PY_AGENT_MCP (tool_result): Tool/function result: {result_str}")
                        print(f"=====================================")

                        # ----------  emit structured result event ------------
                        try:
                            yield (
                                json.dumps(
                                    {
                                        "type": "tool_result",
                                        "data": {
                                            "tool_name": getattr(event, 'tool_name', None),
                                            "result": result,
                                        },
                                    }
                                )
                                + "\n"
                            )
                            await asyncio.sleep(0.01)
                        except Exception as ser_err:
                            print(f"PY_AGENT_ERROR (stream_agent_events): Failed to serialize tool_result: {ser_err}")
                    # Tool/function error
                    elif event.type in ("tool_error", "function_error"):
                        error_info = getattr(event, "error", None) or getattr(event, "data", None)
                        try:
                            error_str = json.dumps(error_info)
                        except Exception:
                            error_str = str(error_info)
                        if len(error_str) > 300:
                            error_str = error_str[:300] + "...[truncated]"
                        print(f"PY_AGENT_MCP (tool_error): Tool/function error: {error_str}")

=======
                    raw_event_type = event.event

                print(f"PY_AGENT_DEBUG (stream_agent_events): Raw event from SDK: type='{raw_event_type}'")

>>>>>>> 80dd1924
                # --- Start of your existing event processing logic for 'raw_response_event' etc.
                if (
                    hasattr(event, 'type') and event.type == "raw_response_event"
                    and isinstance(event.data, ResponseTextDeltaEvent)
                ):
                    print(f"PY_AGENT_DEBUG (stream_agent_events): Yielding llm_chunk: {event.data.delta}")
                    yield f"{json.dumps({'type': 'llm_chunk', 'data': event.data.delta})}\n"
                    await asyncio.sleep(0.01)
                    continue

                if hasattr(event, 'type') and event.type == "raw_response_event":
                    print(f"PY_AGENT_DEBUG (stream_agent_events): Ignoring raw_response_event (not ResponseTextDeltaEvent). Data: {type(event.data)}")
                    continue

                if hasattr(event, 'type') and event.type in (
                    "agent_updated_stream_event",
                    "run_item_stream_event",
                ):
                    print(f"PY_AGENT_DEBUG (stream_agent_events): Ignoring SDK chatter event: {event.type}")
                    continue
                
                # Fallback processing
                output_event = None
                event_type_str = 'unknown_fallback'
                event_data_processed = None
                try:
                    event_type_str = getattr(event, 'type', 'unknown_fallback_attr')
                    event_data_raw = getattr(event, 'data', None)
                    try:
                        json.dumps(event_data_raw) # Test serializability
                        event_data_processed = event_data_raw
                    except TypeError:
                        print(f"PY_AGENT_DEBUG (stream_agent_events): Warning: Event data for type '{event_type_str}' is not directly JSON serializable. Converting to string.")
                        event_data_processed = str(event_data_raw)
                    output_event = {"type": event_type_str, "data": event_data_processed}
                    print(f"PY_AGENT_DEBUG (stream_agent_events): Streaming event (fallback): type='{event_type_str}'")
                except Exception as processing_error:
                    print(f"PY_AGENT_DEBUG (stream_agent_events): Error processing event structure: {processing_error}")
                    output_event = {"type": "processing_error", "data": f"Failed to process event: {str(processing_error)}"}
                
                if output_event:
                    try:
                        yield f"{json.dumps(output_event)}\n"
                        await asyncio.sleep(0.01)
                    except TypeError as json_error:
                        print(f"PY_AGENT_DEBUG (stream_agent_events): Error serializing processed event to JSON: {json_error}")
                        yield f"{json.dumps({'type': 'error', 'data': f'JSON serialization error for event type {event_type_str}'})}\n"
                        await asyncio.sleep(0.01)
                # --- End of your existing event processing logic
<<<<<<< HEAD
                
=======
            # If we get here, the stream finished successfully, so break the retry loop
            break
        except ModelBehaviorError as mbe:
            print(f"PY_AGENT_WARNING (stream_agent_events): ModelBehaviorError caught: {mbe}")
            # Try to extract the tool name from the error message
            bad_name = None
            try:
                msg = str(mbe)
                if "Tool " in msg and " not" in msg:
                    bad_name = msg.split("Tool ")[1].split(" not")[0]
            except Exception:
                pass
            if bad_name:
                correction_msg = {
                    "role": "user",
                    "content": f"The tool you tried to use ('{bad_name}') does not exist. Please try again without using that tool."
                }
                local_messages.append(correction_msg)
                print(f"PY_AGENT_DEBUG (stream_agent_events): Appended corrective user message for bad tool '{bad_name}'. Retrying (attempt {attempt+1}/{max_retries})...")
            else:
                print(f"PY_AGENT_DEBUG (stream_agent_events): Could not extract bad tool name from error. Not retrying further.")
                raise
            attempt += 1
            await asyncio.sleep(0.1)
            continue
>>>>>>> 80dd1924
        except Exception as e:
            # This will catch errors from Runner.run_streamed or during the async for loop setup
            print(f"PY_AGENT_ERROR (stream_agent_events): Exception during agent streaming execution: {str(e)}")
            print(f"PY_AGENT_ERROR (stream_agent_events): Traceback: {traceback.format_exc()}")

<<<<<<< HEAD
            # --- Automatic retry for duplicated-tool-name ModelBehaviorError ---
            if isinstance(e, ModelBehaviorError) and "not found in agent" in str(e):
                if attempts_left > 0:
                    print(
                        f"PY_AGENT_WARNING (stream_agent_events): Retrying turn "
                        f"because of ModelBehaviorError. Attempts left: {attempts_left}"
                    )
                    attempts_left -= 1
                    await asyncio.sleep(0.5)   # brief back-off
                    continue                   # restart the outer while-loop

=======
>>>>>>> 80dd1924
            # Check if it's a ClosedResourceError and try to reset the MCP connection flag
            if isinstance(e, anyio.ClosedResourceError):
                print(f"PY_AGENT_WARNING (stream_agent_events): ClosedResourceError detected. Resetting MCP connection flag.")
                # Try to reset the _connected flag on the global railway_mcp_server object
                if 'railway_mcp_server' in globals():
                    railway = globals()['railway_mcp_server']
                    if hasattr(railway, "_connected"):
                        try:
                            setattr(railway, "_connected", False)
                            print(f"PY_AGENT_DEBUG (stream_agent_events): MCP _connected flag reset to False.")
                        except Exception as flag_err:
                            print(f"PY_AGENT_ERROR (stream_agent_events): Could not reset MCP flag: {flag_err}")

            yield f"{json.dumps({'type': 'error', 'data': f'Agent execution failed: {str(e)}'})}\n"
            await asyncio.sleep(0.01)
<<<<<<< HEAD
        finally:
            print("PY_AGENT_DEBUG (stream_agent_events): Agent stream generator finished.")

        # Successful completion  break out of the retry loop
        break
=======
            break
    print("PY_AGENT_DEBUG (stream_agent_events): Agent stream generator finished.")
>>>>>>> 80dd1924


@app.post("/generate")
async def generate_stream(req: ChatRequest):
    print(f"PY_AGENT_DEBUG (/generate): Received request. Prompt type: {type(req.prompt)}")
    if isinstance(req.prompt, list):
        # Log only a summary if prompt is a list to avoid huge logs, e.g., for images
        prompt_summary = []
        for item in req.prompt:
            if isinstance(item, dict) and item.get("type") == "input_image":
                prompt_summary.append({"type": "input_image", "image_url_type": type(item.get("image_url")).__name__})
            elif isinstance(item, dict) and item.get("type") == "text":
                 prompt_summary.append({"type": "text", "text_len": len(item.get("text",""))})
            else:
                prompt_summary.append(str(item)[:100]) # Truncate other types
        print(f"PY_AGENT_DEBUG (/generate): Prompt (summarized list): {prompt_summary}")
    else:
        print(f"PY_AGENT_DEBUG (/generate): Prompt: {str(req.prompt)[:500]}") # Truncate long strings

    print(f"PY_AGENT_DEBUG (/generate): History - Number of messages: {len(req.history)}")
    if req.history:
        # Log summary of history
        history_summary = [{"role": msg.get("role", "N/A"), "content_type": type(msg.get("content")).__name__} for msg in req.history]
        print(f"PY_AGENT_DEBUG (/generate): History (summarized): {history_summary}")


    cleaned_messages = []
    for hist_msg in req.history:
        if isinstance(hist_msg, dict) and "role" in hist_msg and "content" in hist_msg:
            # Skip system messages from history to ensure only the agent's system prompt is used
            if hist_msg["role"] == "system":
                print(f"PY_AGENT_DEBUG (/generate): Ignoring incoming system message from history: '{str(hist_msg.get('content', ''))[:100]}...'")
                continue  # Do not include system messages from client history
            cleaned_msg = {"role": hist_msg["role"], "content": hist_msg["content"]}
            if hist_msg["role"] == "tool":
                if "tool_call_id" in hist_msg:
                    cleaned_msg["tool_call_id"] = hist_msg["tool_call_id"]
                if "name" in hist_msg:
                    cleaned_msg["name"] = hist_msg["name"]
            elif hist_msg["role"] == "assistant" and "tool_calls" in hist_msg:
                cleaned_msg["tool_calls"] = hist_msg["tool_calls"]
            cleaned_messages.append(cleaned_msg)
    
    # Check type of req.prompt before appending
    if isinstance(req.prompt, str) or isinstance(req.prompt, list):
        cleaned_messages.append({"role": "user", "content": req.prompt})
    else:
        # Fallback if req.prompt is neither string nor list (should not happen with Pydantic validation)
        print(f"PY_AGENT_WARNING (/generate): req.prompt is of unexpected type: {type(req.prompt)}. Converting to string.")
        cleaned_messages.append({"role": "user", "content": str(req.prompt)})

    print(f"PY_AGENT_DEBUG (/generate): Cleaned messages prepared for agent. Count: {len(cleaned_messages)}")
    if cleaned_messages:
        print(f"PY_AGENT_DEBUG (/generate): Last cleaned message (current user prompt part): {cleaned_messages[-1]}")

    # Per-request MCP connection check and re-establishment
    if ACTIVE_MCP_SERVERS:
        print(f"PY_AGENT_DEBUG (/generate): Checking/Re-establishing connection to {len(ACTIVE_MCP_SERVERS)} MCP server(s) before agent run...")
        for server_instance in ACTIVE_MCP_SERVERS:
            try:
                # Always invalidate cache before connect if caching is on,
                # as connect() might establish a new session.
                if hasattr(server_instance, 'cache_tools_list') and server_instance.cache_tools_list:
                    if hasattr(server_instance, 'invalidate_tools_cache'):
                        server_instance.invalidate_tools_cache()
                        print(f"PY_AGENT_DEBUG (/generate): Invalidated tools cache for MCP server '{server_instance.name}'.")
                await server_instance.connect()  # Attempt to connect or re-establish
                print(f"PY_AGENT_DEBUG (/generate): MCP server '{server_instance.name}' connect() call completed for request.")
            except Exception as mcp_req_conn_err:
                print(f"PY_AGENT_ERROR (/generate): Failed during per-request MCP server connect for '{server_instance.name}': {mcp_req_conn_err}")
                # If MCP is critical, you might want to yield an error here and stop.
                # Example:
                # return StreamingResponse(
                #     (f"{json.dumps({'type': 'error', 'data': f'Critical MCP connection failed for {server_instance.name}: {str(mcp_req_conn_err)}'})}\n" async for _ in []),
                #     media_type="application/x-json-stream"
                # )


    async def managed_stream_wrapper():
        print("PY_AGENT_DEBUG (managed_stream_wrapper): Starting.")
        try:
            async for event_json_line in stream_agent_events(_agent, cleaned_messages, max_retries=2):
                yield event_json_line
        except Exception as wrap_err:
            print(f"PY_AGENT_ERROR (managed_stream_wrapper): Error: {wrap_err}")
            print(f"PY_AGENT_ERROR (managed_stream_wrapper): Traceback: {traceback.format_exc()}")
            try:
                yield f"{json.dumps({'type': 'error', 'data': f'Stream wrapper error: {str(wrap_err)}'})}\n"
            except Exception:
                pass # Avoid error in error reporting
        finally:
            print("PY_AGENT_DEBUG (managed_stream_wrapper): Finished.")


    return StreamingResponse(
        managed_stream_wrapper(),
        media_type="application/x-json-stream"
    )<|MERGE_RESOLUTION|>--- conflicted
+++ resolved
@@ -61,7 +61,6 @@
 
 # --- Streaming generator for agent events ---
 # (No longer manages connect/cleanup, only yields agent events)
-<<<<<<< HEAD
 async def stream_agent_events(agent, messages, *, max_retries: int = 2):
     print(f"PY_AGENT_DEBUG (stream_agent_events): Starting agent stream. Number of messages: {len(messages)}")
 
@@ -94,31 +93,14 @@
                     print("PY_AGENT_RAW (stream_agent_events): event as dict:", event.__dict__)
                 except Exception:
                     print("PY_AGENT_RAW (stream_agent_events): event has no __dict__")
-=======
-async def stream_agent_events(agent, messages, max_retries=5):
-    print(f"PY_AGENT_DEBUG (stream_agent_events): Starting agent stream. Number of messages: {len(messages)}")
-    if messages:
-        print(f"PY_AGENT_DEBUG (stream_agent_events): First message: {messages[0]}")
-        print(f"PY_AGENT_DEBUG (stream_agent_events): Last message: {messages[-1]}")
-    # For very detailed debugging of all messages (can be verbose):
-    # print(f"PY_AGENT_DEBUG (stream_agent_events): Full messages list: {messages}")
-
-    attempt = 0
-    local_messages = list(messages)
-    while attempt < max_retries:
-        try:
-            run_result = Runner.run_streamed(agent, local_messages)
-            print("PY_AGENT_DEBUG (stream_agent_events): Runner.run_streamed called, agent stream should start.")
-            async for event in run_result.stream_events():
->>>>>>> 80dd1924
                 # Let's log the raw event type before your processing
                 raw_event_type = 'unknown_raw'
                 if hasattr(event, 'type'):
                     raw_event_type = event.type
                 elif hasattr(event, 'event') and isinstance(event.event, str): # For some SDK versions
-<<<<<<< HEAD
                      raw_event_type = event.event
 
+                print(f"PY_AGENT_DEBUG (stream_agent_events): Raw event from SDK: type='{raw_event_type}'")
                 print(f"PY_AGENT_DEBUG (stream_agent_events): Raw event from SDK: type='{raw_event_type}'")
 
                 # --- MCP/Tool use logging ---
@@ -305,12 +287,6 @@
                             error_str = error_str[:300] + "...[truncated]"
                         print(f"PY_AGENT_MCP (tool_error): Tool/function error: {error_str}")
 
-=======
-                    raw_event_type = event.event
-
-                print(f"PY_AGENT_DEBUG (stream_agent_events): Raw event from SDK: type='{raw_event_type}'")
-
->>>>>>> 80dd1924
                 # --- Start of your existing event processing logic for 'raw_response_event' etc.
                 if (
                     hasattr(event, 'type') and event.type == "raw_response_event"
@@ -321,6 +297,9 @@
                     await asyncio.sleep(0.01)
                     continue
 
+                if hasattr(event, 'type') and event.type == "raw_response_event":
+                    print(f"PY_AGENT_DEBUG (stream_agent_events): Ignoring raw_response_event (not ResponseTextDeltaEvent). Data: {type(event.data)}")
+                    continue
                 if hasattr(event, 'type') and event.type == "raw_response_event":
                     print(f"PY_AGENT_DEBUG (stream_agent_events): Ignoring raw_response_event (not ResponseTextDeltaEvent). Data: {type(event.data)}")
                     continue
@@ -360,41 +339,12 @@
                         yield f"{json.dumps({'type': 'error', 'data': f'JSON serialization error for event type {event_type_str}'})}\n"
                         await asyncio.sleep(0.01)
                 # --- End of your existing event processing logic
-<<<<<<< HEAD
                 
-=======
-            # If we get here, the stream finished successfully, so break the retry loop
-            break
-        except ModelBehaviorError as mbe:
-            print(f"PY_AGENT_WARNING (stream_agent_events): ModelBehaviorError caught: {mbe}")
-            # Try to extract the tool name from the error message
-            bad_name = None
-            try:
-                msg = str(mbe)
-                if "Tool " in msg and " not" in msg:
-                    bad_name = msg.split("Tool ")[1].split(" not")[0]
-            except Exception:
-                pass
-            if bad_name:
-                correction_msg = {
-                    "role": "user",
-                    "content": f"The tool you tried to use ('{bad_name}') does not exist. Please try again without using that tool."
-                }
-                local_messages.append(correction_msg)
-                print(f"PY_AGENT_DEBUG (stream_agent_events): Appended corrective user message for bad tool '{bad_name}'. Retrying (attempt {attempt+1}/{max_retries})...")
-            else:
-                print(f"PY_AGENT_DEBUG (stream_agent_events): Could not extract bad tool name from error. Not retrying further.")
-                raise
-            attempt += 1
-            await asyncio.sleep(0.1)
-            continue
->>>>>>> 80dd1924
         except Exception as e:
             # This will catch errors from Runner.run_streamed or during the async for loop setup
             print(f"PY_AGENT_ERROR (stream_agent_events): Exception during agent streaming execution: {str(e)}")
             print(f"PY_AGENT_ERROR (stream_agent_events): Traceback: {traceback.format_exc()}")
 
-<<<<<<< HEAD
             # --- Automatic retry for duplicated-tool-name ModelBehaviorError ---
             if isinstance(e, ModelBehaviorError) and "not found in agent" in str(e):
                 if attempts_left > 0:
@@ -406,8 +356,6 @@
                     await asyncio.sleep(0.5)   # brief back-off
                     continue                   # restart the outer while-loop
 
-=======
->>>>>>> 80dd1924
             # Check if it's a ClosedResourceError and try to reset the MCP connection flag
             if isinstance(e, anyio.ClosedResourceError):
                 print(f"PY_AGENT_WARNING (stream_agent_events): ClosedResourceError detected. Resetting MCP connection flag.")
@@ -423,16 +371,11 @@
 
             yield f"{json.dumps({'type': 'error', 'data': f'Agent execution failed: {str(e)}'})}\n"
             await asyncio.sleep(0.01)
-<<<<<<< HEAD
         finally:
             print("PY_AGENT_DEBUG (stream_agent_events): Agent stream generator finished.")
 
         # Successful completion  break out of the retry loop
         break
-=======
-            break
-    print("PY_AGENT_DEBUG (stream_agent_events): Agent stream generator finished.")
->>>>>>> 80dd1924
 
 
 @app.post("/generate")
